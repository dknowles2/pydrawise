--- conflicted
+++ resolved
@@ -10,112 +10,11 @@
 
 from apischema.conversions import Conversion
 from apischema.metadata import conversion, skip
-<<<<<<< HEAD
-from apischema.metadata.keys import CONVERSION_METADATA, SKIP_METADATA
-from apischema.utils import to_camel_case
-from gql.dsl import DSLField, DSLInlineFragment, DSLSchema
-from graphql import GraphQLSchema
-
-from .auth import Auth
-from .exceptions import NotAuthenticatedError
-
-
-# For compatibility with < python 3.10.
-NoneType = type(None)
-
-
-def deserialize(*args, **kwargs):
-    """:meta private:"""
-    kwargs.setdefault("aliaser", to_camel_case)
-    return _deserialize(*args, **kwargs)
-
-
-@cache
-def get_schema() -> GraphQLSchema:
-    """:meta private:"""
-    return graphql_schema(
-        query=[Query.me, Query.controller, Query.zone],
-        mutation=[
-            Mutation.start_zone,
-            Mutation.stop_zone,
-            Mutation.suspend_zone,
-            Mutation.resume_zone,
-            Mutation.start_all_zones,
-            Mutation.stop_all_zones,
-            Mutation.suspend_all_zones,
-            Mutation.resume_all_zones,
-        ],
-    )
-
-
-_Field = namedtuple("_Field", ["name", "types"])
-
-
-def _fields(cls) -> Iterator[_Field]:
-    hints = get_type_hints(cls)
-    for f in fields(cls):
-        skip_md = f.metadata.get(SKIP_METADATA, None)
-        if skip_md and (skip_md.serialization or skip_md.deserialization):
-            continue
-
-        conversion_md = f.metadata.get(CONVERSION_METADATA, None)
-        if conversion_md:
-            yield _Field(f.name, [conversion_md.deserialization.source])
-            continue
-
-        field_type = hints[f.name]
-        origin = get_origin(field_type)
-
-        if origin == Union:
-            # Drop None from Optional fields.
-            field_types = set(get_args(field_type)) - {NoneType}
-            if len(field_types) == 1:
-                [field_type] = field_types
-            else:
-                yield _Field(f.name, list(field_types))
-                continue
-        elif origin in (List, list):
-            # Extract the contained type.
-            # We assume all list types are uniform.
-            [field_type] = get_args(field_type)
-
-        yield _Field(f.name, [field_type])
-
-
-def get_selectors(ds: DSLSchema, cls: Type) -> list[DSLField]:
-    """:meta private:"""
-    ret = []
-    for f in _fields(cls):
-        dsl_field = getattr(getattr(ds, cls.__name__), f.name)
-        if len(f.types) == 1:
-            [f_type] = f.types
-            if is_dataclass(f_type):
-                ret.append(getattr(dsl_field, "select")(*get_selectors(ds, f_type)))
-            else:
-                ret.append(dsl_field)
-        else:
-            # This is a Union; we must pass an inline fragment for each type.
-            sel_args = []
-            for f_type in f.types:
-                if not is_dataclass(f_type):
-                    raise NotImplementedError
-                sel_args.append(
-                    DSLInlineFragment()
-                    .on(getattr(ds, f_type.__name__))
-                    .select(*get_selectors(ds, f_type))
-                )
-            ret.append(getattr(dsl_field, "select")(*sel_args))
-    return ret
 
 
 class StatusCodeEnum(Enum):
     """Response status codes."""
 
-=======
-
-
-class StatusCodeEnum(Enum):
->>>>>>> 82a811e6
     OK = auto()
     WARNING = auto()
     ERROR = auto()
@@ -123,47 +22,35 @@
 
 @dataclass
 class StatusCodeAndSummary:
-<<<<<<< HEAD
     """A response status code and a human-readable summary."""
 
-=======
->>>>>>> 82a811e6
     status: StatusCodeEnum
     summary: str
 
 
 @dataclass
 class LocalizedValueType:
-<<<<<<< HEAD
     """A localized value."""
 
-=======
->>>>>>> 82a811e6
     value: float
     unit: str
 
 
 @dataclass
 class Option:
-<<<<<<< HEAD
     """A generic option."""
 
-=======
->>>>>>> 82a811e6
     value: int
     label: str
 
 
 @dataclass
 class DateTime:
-<<<<<<< HEAD
     """A date & time.
 
     This is only used for serialization and deserialization.
     """
 
-=======
->>>>>>> 82a811e6
     value: str
     timestamp: int
 
@@ -207,33 +94,24 @@
 
 @dataclass
 class CycleAndSoakSettings:
-<<<<<<< HEAD
     """Cycle and soak durations."""
 
-=======
->>>>>>> 82a811e6
     cycle_duration: timedelta = field(metadata=duration_conversion)
     soak_duration: timedelta = field(metadata=duration_conversion)
 
 
 @dataclass
 class RunTimeGroup:
-<<<<<<< HEAD
     """The runtime of a watering program group."""
 
-=======
->>>>>>> 82a811e6
     id: int
     duration: timedelta = field(metadata=duration_conversion)
 
 
 @dataclass
 class AdvancedProgram:
-<<<<<<< HEAD
     """An advanced watering program."""
 
-=======
->>>>>>> 82a811e6
     advanced_program_id: int
     run_time_group: RunTimeGroup
 
@@ -257,26 +135,9 @@
 
 
 @dataclass
-<<<<<<< HEAD
 class ProgramStartTime:
     """Start time for a watering program."""
 
-=======
-class BaseZone:
-    id: int
-    number: Option
-    name: str
-
-
-@dataclass
-class ProgramStartTimeApplication:
-    all: bool
-    zones: list[BaseZone]
-
-
-@dataclass
-class ProgramStartTime:
->>>>>>> 82a811e6
     id: int
     time: str  # e.g. "02:00"
     watering_days: list[AdvancedProgramDayPatternEnum]
@@ -284,43 +145,31 @@
 
 @dataclass
 class WateringSettings:
-<<<<<<< HEAD
     """Generic settings for a watering program."""
 
-=======
->>>>>>> 82a811e6
     fixed_watering_adjustment: int
     cycle_and_soak_settings: Optional[CycleAndSoakSettings]
 
 
 @dataclass
 class AdvancedWateringSettings(WateringSettings):
-<<<<<<< HEAD
     """Advanced watering program settings."""
 
-=======
->>>>>>> 82a811e6
     advanced_program: Optional[AdvancedProgram]
 
 
 @dataclass
 class StandardProgram:
-<<<<<<< HEAD
     """A standard watering program."""
 
-=======
->>>>>>> 82a811e6
     name: str
     start_times: list[str]
 
 
 @dataclass
 class StandardProgramApplication:
-<<<<<<< HEAD
     """A standard watering program."""
 
-=======
->>>>>>> 82a811e6
     zone: BaseZone
     standard_program: StandardProgram
     run_time_group: RunTimeGroup
@@ -328,32 +177,23 @@
 
 @dataclass
 class StandardWateringSettings(WateringSettings):
-<<<<<<< HEAD
     """Standard watering settings."""
 
-=======
->>>>>>> 82a811e6
     standard_program_applications: list[StandardProgramApplication]
 
 
 @dataclass
 class RunStatus:
-<<<<<<< HEAD
     """Run status."""
 
-=======
->>>>>>> 82a811e6
     value: int
     label: str
 
 
 @dataclass
 class ScheduledZoneRun:
-<<<<<<< HEAD
     """A scheduled zone run."""
 
-=======
->>>>>>> 82a811e6
     id: str
     start_time: datetime = field(metadata=DateTime.conversion())
     end_time: datetime = field(metadata=DateTime.conversion())
@@ -364,11 +204,8 @@
 
 @dataclass
 class ScheduledZoneRuns:
-<<<<<<< HEAD
     """Scheduled runs for a zone."""
 
-=======
->>>>>>> 82a811e6
     summary: str
     current_run: Optional[ScheduledZoneRun]
     next_run: Optional[ScheduledZoneRun]
@@ -377,33 +214,24 @@
 
 @dataclass
 class PastZoneRuns:
-<<<<<<< HEAD
     """Previous zone runs."""
 
-=======
->>>>>>> 82a811e6
     last_run: Optional[ScheduledZoneRun]
     runs: list[ScheduledZoneRun]
 
 
 @dataclass
 class ZoneStatus:
-<<<<<<< HEAD
     """A zone's status."""
 
-=======
->>>>>>> 82a811e6
     relative_water_balance: int
     suspended_until: datetime = field(metadata=DateTime.conversion())
 
 
 @dataclass
 class ZoneSuspension:
-<<<<<<< HEAD
     """A zone suspension."""
 
-=======
->>>>>>> 82a811e6
     id: int
     start_time: datetime = field(metadata=DateTime.conversion())
     end_time: datetime = field(metadata=DateTime.conversion())
@@ -411,119 +239,35 @@
 
 @dataclass
 class Zone(BaseZone):
-<<<<<<< HEAD
     """A watering zone."""
 
-=======
->>>>>>> 82a811e6
     watering_settings: Union[AdvancedWateringSettings, StandardWateringSettings]
     scheduled_runs: ScheduledZoneRuns
     past_runs: PastZoneRuns
     status: ZoneStatus
     suspensions: list[ZoneSuspension] = field(default_factory=list)
 
-<<<<<<< HEAD
-    _auth: Optional[Auth] = field(
-        default=None,
-        init=False,
-        repr=False,
-        metadata=skip(serialization=True, deserialization=True),
-    )
-
-    async def start(
-        self,
-        mark_run_as_scheduled: bool = False,
-        custom_run_duration: Optional[int] = None,
-    ) -> None:
-        """Starts a watering cycle for the zone.
-
-        :param mark_run_as_scheduled: When `True`, runs the zone for its normally scheduled duration.
-        :type mark_run_as_scheduled: bool
-        :param custom_run_duration: A duration (in minutes) to run the zone, instead of its normally scheduled duration.
-        :type custom_run_duration: int | None
-        """
-        if not self._auth:
-            raise NotAuthenticatedError
-        ds = DSLSchema(get_schema())
-        kwargs = {
-            "zoneId": self.id,
-            "markRunAsScheduled": mark_run_as_scheduled,
-        }
-        if custom_run_duration is not None:
-            kwargs["customRunDuration"] = custom_run_duration
-
-        selector = ds.Mutation.startZone.args(**kwargs).select(
-            *get_selectors(ds, StatusCodeAndSummary),
-        )
-        await self._auth.mutation(selector)
-
-    async def stop(self) -> None:
-        """Stops the zone's watering cycle."""
-        if not self._auth:
-            raise NotAuthenticatedError
-        ds = DSLSchema(get_schema())
-        selector = ds.Mutation.stopZone.args(zoneId=self.id).select(
-            *get_selectors(ds, StatusCodeAndSummary),
-        )
-        await self._auth.mutation(selector)
-
-    async def suspend(self, until: datetime) -> None:
-        """Suspends the zone until the given date & time.
-
-        :param until: The date & time to resume the zone's regular schedule.
-        :type until: datetime
-        """
-        if not self._auth:
-            raise NotAuthenticatedError
-        ds = DSLSchema(get_schema())
-        selector = ds.Mutation.suspendZone.args(
-            zoneId=self.id,
-            until=DateTime.to_json(until).value,
-        ).select(*get_selectors(ds, StatusCodeAndSummary))
-        await self._auth.mutation(selector)
-
-    async def resume(self) -> None:
-        """Resumes the zone's regular schedule."""
-        if not self._auth:
-            raise NotAuthenticatedError
-        ds = DSLSchema(get_schema())
-        selector = ds.Mutation.resumeZone.args(zoneId=self.id).select(
-            *get_selectors(ds, StatusCodeAndSummary),
-        )
-        await self._auth.mutation(selector)
-
 
 @dataclass
 class ControllerFirmware:
     """Information about the controller's firmware."""
 
-=======
-
-@dataclass
-class ControllerFirmware:
->>>>>>> 82a811e6
     type: str
     version: str
 
 
 @dataclass
 class ControllerModel:
-<<<<<<< HEAD
     """Information about a controller model."""
 
-=======
->>>>>>> 82a811e6
     name: str
     description: str
 
 
 @dataclass
 class ControllerHardware:
-<<<<<<< HEAD
     """Information about a controller's hardware."""
 
-=======
->>>>>>> 82a811e6
     serial_number: str
     version: str
     status: str
@@ -533,11 +277,8 @@
 
 @dataclass
 class SensorModel:
-<<<<<<< HEAD
     """Information about a sensor model."""
 
-=======
->>>>>>> 82a811e6
     id: int
     name: str
     active: bool
@@ -550,32 +291,23 @@
 
 @dataclass
 class SensorStatus:
-<<<<<<< HEAD
     """Current status of a sensor."""
 
-=======
->>>>>>> 82a811e6
     water_flow: Optional[LocalizedValueType]
     active: bool
 
 
 @dataclass
 class SensorFlowSummary:
-<<<<<<< HEAD
     """Summary of a sensor's water flow."""
 
-=======
->>>>>>> 82a811e6
     total_water_volume: LocalizedValueType
 
 
 @dataclass
 class Sensor:
-<<<<<<< HEAD
     """A sensor connected to a controller."""
 
-=======
->>>>>>> 82a811e6
     id: int
     name: str
     model: SensorModel
@@ -584,21 +316,15 @@
 
 @dataclass
 class WaterTime:
-<<<<<<< HEAD
     """A water time duration."""
 
-=======
->>>>>>> 82a811e6
     value: timedelta = field(metadata=duration_conversion)
 
 
 @dataclass
 class ControllerStatus:
-<<<<<<< HEAD
     """Current status of a controller."""
 
-=======
->>>>>>> 82a811e6
     summary: str
     online: bool
     actual_water_time: WaterTime
@@ -608,11 +334,8 @@
 
 @dataclass
 class Controller:
-<<<<<<< HEAD
     """A Hydrawise controller."""
 
-=======
->>>>>>> 82a811e6
     id: int
     name: str
     software_version: str
@@ -625,114 +348,14 @@
     permitted_program_start_times: list[ProgramStartTime] = field(default_factory=list)
     status: Optional[ControllerStatus] = field(default=None)
 
-<<<<<<< HEAD
-    _auth: Optional[Auth] = field(
-        default=None,
-        init=False,
-        repr=False,
-        metadata=skip(serialization=True, deserialization=True),
-    )
-
-    async def get_zones(self) -> list[Zone]:
-        """Retrieves all zones associated with this controller.
-
-        :rtype: list[Zone]
-        """
-        if not self._auth:
-            raise NotAuthenticatedError
-        ds = DSLSchema(get_schema())
-        selector = ds.Query.controller(controllerId=self.id).select(
-            ds.Controller.zones.select(*get_selectors(ds, Zone)),
-        )
-        result = await self._auth.query(selector)
-        zones = deserialize(list[Zone], result["controller"]["zones"])
-        for zone in zones:
-            zone._auth = self._auth
-        return zones
-
-    async def start_all_zones(
-        self,
-        mark_run_as_scheduled: bool = False,
-        custom_run_duration: Optional[int] = None,
-    ) -> None:
-        """Starts watering in all zones.
-
-        :param mark_run_as_scheduled: When `True`, runs each zone for its normally scheduled duration.
-        :type mark_run_as_scheduled: bool
-        :param custom_run_duration: A duration (in minutes) to run each zone, instead of their normally scheduled durations.
-        :type custom_run_duration: int | None
-        """
-        if not self._auth:
-            raise NotAuthenticatedError
-        ds = DSLSchema(get_schema())
-        kwargs = {
-            "controllerId": self.id,
-            "markRunAsScheduled": mark_run_as_scheduled,
-        }
-        if custom_run_duration is not None:
-            kwargs["customRunDuration"] = custom_run_duration
-
-        selector = ds.Mutation.startAllZones.args(**kwargs).select(
-            *get_selectors(ds, StatusCodeAndSummary),
-        )
-        await self._auth.mutation(selector)
-
-    async def stop_all_zones(self) -> None:
-        """Stops the watering cycle for all zones."""
-        if not self._auth:
-            raise NotAuthenticatedError
-        ds = DSLSchema(get_schema())
-        selector = ds.Mutation.stopAllZones.args(controllerId=self.id).select(
-            *get_selectors(ds, StatusCodeAndSummary),
-        )
-        await self._auth.mutation(selector)
-
-    async def suspend_all_zones(self, until: datetime) -> None:
-        """Suspends all zones until the given date & time.
-
-        :param until: The date & time to resume the zones' regular schedules.
-        :type until: datetime
-        """
-        if not self._auth:
-            raise NotAuthenticatedError
-        ds = DSLSchema(get_schema())
-        selector = ds.Mutation.suspendZone.args(
-            controllerId=self.id,
-            until=DateTime.to_json(until).value,
-        ).select(*get_selectors(ds, StatusCodeAndSummary))
-        await self._auth.mutation(selector)
-
-    async def resume_all_zones(self) -> None:
-        """Resumes all zones' regular schedules."""
-        if not self._auth:
-            raise NotAuthenticatedError
-        ds = DSLSchema(get_schema())
-        selector = ds.Mutation.resumeAllZones.args(controllerId=self.id).select(
-            *get_selectors(ds, StatusCodeAndSummary),
-        )
-        await self._auth.mutation(selector)
-
-=======
->>>>>>> 82a811e6
-
-@dataclass
-class Customer:
-    id: int
-    customerKey: str
-    apiKey: str
-
 
 @dataclass
 class User:
-<<<<<<< HEAD
     """A Hydrawise user account."""
 
-=======
->>>>>>> 82a811e6
     id: int
     name: str
     email: str
-    customer: Customer
     controllers: list[Controller] = field(
         default_factory=list, metadata=skip(deserialization=True)
     )
@@ -840,16 +463,15 @@
     @staticmethod
     @abstractmethod
     def resume_all_zones(controller_id: int) -> StatusCodeAndSummary:
-<<<<<<< HEAD
         """Resumes all zones.
 
         :meta private:
         """
-=======
-        ...
 
     @staticmethod
     @abstractmethod
     def delete_zone_suspension(id: int) -> bool:
-        ...
->>>>>>> 82a811e6
+        """Deletes a zone suspension.
+
+        :meta private:
+        """